from itertools import chain, combinations
from collections import defaultdict
from functools import partial

import warnings

import numpy as np
import pandas as pd
from scipy.linalg import toeplitz
from scipy.signal import fftconvolve

from cooler.tools import split, partition
import cooler
import bioframe
from .lib import assign_supports, numutils

where = np.flatnonzero
concat = chain.from_iterable


def _contact_areas(distbins, scaffold_length):
    distbins = distbins.astype(float)
    scaffold_length = float(scaffold_length)
    outer_areas = np.maximum(scaffold_length - distbins[:-1], 0) ** 2
    inner_areas = np.maximum(scaffold_length - distbins[1:], 0) ** 2
    return 0.5 * (outer_areas - inner_areas)


def contact_areas(distbins, region1, region2):
    if region1 == region2:
        start, end = region1
        areas = _contact_areas(distbins, end - start)
    else:
        start1, end1 = region1
        start2, end2 = region2
        if start2 <= start1:
            start1, start2 = start2, start1
            end1, end2 = end2, end1
        areas = (
            _contact_areas(distbins, end2 - start1)
            - _contact_areas(distbins, start2 - start1)
            - _contact_areas(distbins, end2 - end1)
        )
        if end1 < start2:
            areas += _contact_areas(distbins, start2 - end1)

    return areas


def compute_scaling(df, region1, region2=None, dmin=int(1e1), dmax=int(1e7), n_bins=50):

    import dask.array as da

    if region2 is None:
        region2 = region1

    distbins = numutils.logbins(dmin, dmax, N=n_bins)
    areas = contact_areas(distbins, region1, region2)

    df = df[
        (df["pos1"] >= region1[0])
        & (df["pos1"] < region1[1])
        & (df["pos2"] >= region2[0])
        & (df["pos2"] < region2[1])
    ]
    dists = (df["pos2"] - df["pos1"]).values

    if isinstance(dists, da.Array):
        obs, _ = da.histogram(dists[(dists >= dmin) & (dists < dmax)], bins=distbins)
    else:
        obs, _ = np.histogram(dists[(dists >= dmin) & (dists < dmax)], bins=distbins)

    return distbins, obs, areas


def lattice_pdist_frequencies(n, points):
    """
    Distribution of pairwise 1D distances among a collection of distinct
    integers ranging from 0 to n-1.

    Parameters
    ----------
    n : int
        Size of the lattice on which the integer points reside.
    points : sequence of int
        Arbitrary integers between 0 and n-1, inclusive, in any order but
        with no duplicates.

    Returns
    -------
    h : 1D array of length n
        h[d] counts the number of integer pairs that are exactly d units apart

    Notes
    -----
    This is done using a convolution via FFT. Thanks to Peter de Rivaz; see
    `<http://stackoverflow.com/questions/42423823/distribution-of-pairwise-distances-between-many-integers>`_.

    """
    if len(np.unique(points)) != len(points):
        raise ValueError("Integers must be distinct.")
    x = np.zeros(n)
    x[points] = 1
    return np.round(fftconvolve(x, x[::-1], mode="full")).astype(int)[-n:]


def count_bad_pixels_per_diag(n, bad_bins):
    """
    Efficiently count the number of bad pixels on each upper diagonal of a
    matrix assuming a sequence of bad bins forms a "grid" of invalid pixels.

    Each bad bin bifurcates into two a row and column of bad pixels, so an
    upper bound on number of bad pixels per diagonal is 2*k, where k is the
    number of bad bins. For a given diagonal, we need to subtract from this
    upper estimate the contribution from rows/columns reaching "out-of-bounds"
    and the contribution of the intersection points of bad rows with bad
    columns that get double counted.

    ::

        o : bad bin
        * : bad pixel
        x : intersection bad pixel
        $ : out of bounds bad pixel
             $    $     $
         *--------------------------+
          *  *    *     *           |
           * *    *     *           |
            **    *     *           |
             o****x*****x***********|$
              *   *     *           |
               *  *     *           |
                * *     *           |
                 o******x***********|$
                  *     *           |
                   *    *           |
                    *   *           |
                     *  *           |
                      * *           |
                       **           |
                        o***********|$
                         *          |
                          *         |

    Parameters
    ----------
    n : int
        total number of bins
    bad_bins : 1D array of int
        sorted array of bad bin indexes

    Returns
    -------
    dcount : 1D array of length n
        dcount[d] == number of bad pixels on diagonal d

    """
    k = len(bad_bins)
    dcount = np.zeros(n, dtype=int)

    # Store all intersection pixels in a separate array
    # ~O(n log n) with fft
    ixn = lattice_pdist_frequencies(n, bad_bins)
    dcount[0] = ixn[0]

    # Keep track of out-of-bounds pixels by squeezing left and right bounds
    # ~O(n)
    pl = 0
    pr = k
    for diag in range(1, n):
        if pl < k:
            while (bad_bins[pl] - diag) < 0:
                pl += 1
                if pl == k:
                    break
        if pr > 0:
            while (bad_bins[pr - 1] + diag) >= n:
                pr -= 1
                if pr == 0:
                    break
        dcount[diag] = 2 * k - ixn[diag] - pl - (k - pr)
    return dcount


def count_all_pixels_per_diag(n):
    """
    Total number of pixels on each upper diagonal of a square matrix.

    Parameters
    ----------
    n : int
        total number of bins (dimension of square matrix)

    Returns
    -------
    dcount : 1D array of length n
        dcount[d] == total number of pixels on diagonal d

    """
    return np.arange(n, 0, -1)


def count_all_pixels_per_block(clr, supports):
    """
    Calculate total number of pixels per rectangular block of a contact map
    defined as a paired-combination of genomic "support" regions.

    Parameters
    ----------
    clr : cooler.Cooler
        Input cooler
    supports : list
        list of genomic support regions

    Returns
    -------
    blocks : dict
        dictionary with total number of pixels per pair of support regions
    """
    n = len(supports)
    x = [clr.extent(region)[1] - clr.extent(region)[0] for region in supports]
    blocks = {}
    for i in range(n):
        for j in range(i + 1, n):
            blocks[supports[i], supports[j]] = x[i] * x[j]
    return blocks


def count_bad_pixels_per_block(clr, supports, weight_name="weight", bad_bins=None):
    """
    Calculate number of "bad" pixels per rectangular block of a contact map
    defined as a paired-combination of genomic "support" regions.

    "Bad" pixels are inferred from the balancing weight column `weight_name` or
    provided directly in the form of an array `bad_bins`.

    Setting `weight_name` and `bad_bins` to `None` yields 0 bad pixels per
    combination of support regions.

    Parameters
    ----------
    clr : cooler.Cooler
        Input cooler
    supports : list
        a list of genomic support regions
    weight_name : str
        name of the weight vector in the "bins" table,
        if weight_name is None returns 0 for each block.
        Balancing weight are used to infer bad bins.
    bad_bins : array-like
        a list of bins to ignore per support region.
        Overwrites inference of bad bins from balacning
        weight [to be implemented].

    Returns
    -------
    blocks : dict
        dictionary with the number of "bad" pixels per pair of support regions
    """
    n = len(supports)

    if bad_bins is not None:
        raise NotImplementedError(
            "providing external list \
            of bad bins is not implemented."
        )

    # Get the total number of bins per region
    n_tot = []
    for region in supports:
        lo, hi = clr.extent(region)
        n_tot.append(hi - lo)

    # Get the number of bad bins per region
    if weight_name is None:
        # ignore bad bins
        # useful for unbalanced data
        n_bad = [0 for region in supports]
    elif isinstance(weight_name, str):
        if weight_name not in clr.bins().columns:
            raise KeyError("Balancing weight {weight_name} not found!")
<<<<<<< HEAD
        # bad bins are ones with
        # the weight vector being NaN:
        x = [
            np.sum(clr.bins()[weight_name].fetch(region).isnull().astype(int).values)
=======
        # bad bins are ones with the weight vector being NaN
        n_bad = [
            np.sum(
                clr
                .bins()[weight_name]
                .fetch(region)
                .isnull()
                .astype(int)
                .values
            )
>>>>>>> 87cb0914
            for region in supports
        ]
    else:
        raise ValueError("`weight_name` can be `str` or `None`")

    # Calculate the resulting bad pixels in trans
    blocks = {}
    for i in range(n):
        for j in range(i + 1, n):
            blocks[supports[i], supports[j]] = (
                n_tot[i] * n_bad[j] +
                n_tot[j] * n_bad[i] -
                n_bad[i] * n_bad[j]
            )
    return blocks


def make_diag_table(bad_mask, span1, span2):
    """
    Compute the total number of elements ``n_elem`` and the number of bad
    elements ``n_bad`` per diagonal for a single contact area encompassing
    ``span1`` and ``span2`` on the same genomic scaffold (cis matrix).

    Follows the same principle as the algorithm for finding contact areas for
    computing scalings.

    Parameters
    ----------
    bad_mask : 1D array of bool
        Mask of bad bins for the whole genomic scaffold containing the regions
        of interest.
    span1, span2 : pair of ints
        The bin spans (not genomic coordinates) of the two regions of interest.

    Returns
    -------
    diags : pandas.DataFrame
        Table indexed by 'diag' with columns ['n_elem', 'n_bad'].

    """

    def _make_diag_table(n_bins, bad_locs):
        diags = pd.DataFrame(index=pd.Series(np.arange(n_bins), name="diag"))
        diags["n_elem"] = count_all_pixels_per_diag(n_bins)
        diags["n_valid"] = diags["n_elem"] - count_bad_pixels_per_diag(n_bins, bad_locs)
        return diags

    if span1 == span2:
        lo, hi = span1
        diags = _make_diag_table(hi - lo, where(bad_mask[lo:hi]))
    else:
        lo1, hi1 = span1
        lo2, hi2 = span2
        if lo2 <= lo1:
            lo1, lo2 = lo2, lo1
            hi1, hi2 = hi2, hi1
        diags = (
            _make_diag_table(hi2 - lo1, where(bad_mask[lo1:hi2]))
            .subtract(
                _make_diag_table(lo2 - lo1, where(bad_mask[lo1:lo2])), fill_value=0
            )
            .subtract(
                _make_diag_table(hi2 - hi1, where(bad_mask[hi1:hi2])), fill_value=0
            )
        )
        if hi1 < lo2:
            diags.add(
                _make_diag_table(lo2 - hi1, where(bad_mask[hi1:lo2])), fill_value=0
            )
        diags = diags[diags["n_elem"] > 0]

    diags = diags.drop("n_elem", axis=1)
    return diags.astype(int)


def _sum_diagonals(df, field):
    reduced = df.groupby("diag")[field].sum()
    reduced.name = field + ".sum"
    return reduced


def cis_expected(
    clr, regions, field="balanced", chunksize=1000000, use_dask=True, ignore_diags=2
):
    """
    Compute the mean signal along diagonals of one or more regional blocks of
    intra-chromosomal contact matrices. Typically used as a background model
    for contact frequencies on the same polymer chain.

    Parameters
    ----------
    clr : cooler.Cooler
        Input Cooler
    regions : iterable of genomic regions or pairs of regions
        Iterable of genomic region strings or 3-tuples, or 5-tuples for pairs
        of regions
    field : str, optional
        Which values of the contact matrix to aggregate. This is currently a
        no-op. *FIXME*
    chunksize : int, optional
        Size of dask chunks.

    Returns
    -------
    Dataframe of diagonal statistics, indexed by region and diagonal number

    """
    warnings.warn(
        "`cooltools.expected.cis_expected()` is deprecated in 0.3.2, will be removed subsequently. "
        "Use `cooltools.expected.diagsum()` and `cooltools.expected.diagsum_asymm()` instead.",
        category=FutureWarning,
        stacklevel=2,
    )

    def _bg2slice_frame(bg2, region1, region2):
        """
        Slice a dataframe with columns ['chrom1', 'start1', 'end1', 'chrom2',
        'start2', 'end2']. Assumes no proper nesting of intervals.

        [Warning] this function does not follow the same logic as
        cooler.matrix.fetch when start/end are at the edges of the bins.
        """
        chrom1, start1, end1 = region1
        chrom2, start2, end2 = region2
        if end1 is None:
            end1 = np.inf
        if end2 is None:
            end2 = np.inf
        out = bg2[
            (bg2["chrom1"] == chrom1)
            & (bg2["start1"] >= start1)
            & (bg2["end1"] < end1)
            & (bg2["chrom2"] == chrom2)
            & (bg2["start2"] >= start2)
            & (bg2["end2"] < end2)
        ]
        return out

    import dask.dataframe as dd
    from cooler.sandbox.dask import read_table

    if use_dask:
        pixels = read_table(clr.uri + "/pixels", chunksize=chunksize)
    else:
        pixels = clr.pixels()[:]
    pixels = cooler.annotate(pixels, clr.bins(), replace=False)
    pixels = pixels[pixels.chrom1 == pixels.chrom2]

    named_regions = False
    if isinstance(regions, pd.DataFrame):
        named_regions = True
        chroms = regions["chrom"].values
        names = regions["name"].values
        regions = regions[["chrom", "start", "end"]].to_records(index=False)
    else:
        chroms = [region[0] for region in regions]
        names = chroms
    cis_maps = {chrom: pixels[pixels.chrom1 == chrom] for chrom in chroms}

    diag_tables = []
    data_sums = []

    for region in regions:
        if len(region) == 1:
            (chrom,) = region
            start1, end1 = 0, clr.chromsizes[chrom]
            start2, end2 = start1, end1
        elif len(region) == 3:
            chrom, start1, end1 = region
            start2, end2 = start1, end1
        elif len(region) == 5:
            chrom, start1, end1, start2, end2 = region
        else:
            raise ValueError("Regions must be sequences of length 1, 3 or 5")

        bins = clr.bins().fetch(chrom).reset_index(drop=True)
        bad_mask = np.array(bins["weight"].isnull())
        lo1, hi1 = clr.extent((chrom, start1, end1))
        lo2, hi2 = clr.extent((chrom, start2, end2))
        co = clr.offset(chrom)
        lo1 -= co
        lo2 -= co
        hi1 -= co
        hi2 -= co

        dt = make_diag_table(bad_mask, [lo1, hi1], [lo2, hi2])
        sel = _bg2slice_frame(
            cis_maps[chrom], (chrom, start1, end1), (chrom, start2, end2)
        ).copy()
        sel["diag"] = sel["bin2_id"] - sel["bin1_id"]
        sel["balanced"] = sel["count"] * sel["weight1"] * sel["weight2"]
        agg = _sum_diagonals(sel, field)
        diag_tables.append(dt)
        data_sums.append(agg)

    # run dask scheduler
    if len(data_sums) and isinstance(data_sums[0], dd.Series):
        data_sums = dd.compute(*data_sums)

    # append to tables
    for dt, agg in zip(diag_tables, data_sums):
        dt[agg.name] = 0
        dt[agg.name] = dt[agg.name].add(agg, fill_value=0)
        dt.iloc[:ignore_diags, dt.columns.get_loc(agg.name)] = np.nan

    # merge and return
    if named_regions:
        dtable = pd.concat(
            diag_tables, keys=zip(names, chroms), names=["name", "chrom"]
        )
    else:
        dtable = pd.concat(diag_tables, keys=list(chroms), names=["chrom"])

    # the actual expected is balanced.sum/n_valid:
    dtable["balanced.avg"] = dtable["balanced.sum"] / dtable["n_valid"]
    return dtable


def trans_expected(clr, chromosomes, chunksize=1000000, use_dask=False):
    """
    Aggregate the signal in intrachromosomal blocks.
    Can be used as abackground for contact frequencies between chromosomes.

    Parameters
    ----------
    clr : cooler.Cooler
        Cooler object
    chromosomes : list of str
        List of chromosome names
    chunksize : int, optional
        Size of dask chunks
    use_dask : bool, optional
        option to use dask

    Returns
    -------
    pandas.DataFrame that stores total number of
    interactions between a pair of chromosomes: 'balanced.sum',
    corresponding number of bins involved
    in the inter-chromosomal interactions: 'n_valid',
    and a ratio 'balanced.avg = balanced.sum/n_valid', that is
    the actual value of expected for every interchromosomal pair.

    """
    warnings.warn(
        "`cooltools.expected.trans_expected()` is deprecated in 0.3.2, will be removed subsequently. "
        "Use `cooltools.expected.blocksum_pairwise()` instead.",
        category=FutureWarning,
        stacklevel=2,
    )

    if use_dask:
        # pixels = daskify(clr.filename, clr.root + '/pixels', chunksize=chunksize)
        raise NotImplementedError("To be implemented once dask supports MultiIndex")

    # turn chromosomes into supports:
    chrom_supports = [(chrom, 0, None) for chrom in chromosomes]
    # use balaned transformation only:
    balanced_transform = {
        "balanced": lambda pixels: pixels["count"]
        * pixels["weight1"]
        * pixels["weight2"]
    }

    # trans_expected is simply a wrapper around new blocksum_pairwise
    # but it preserved the interface of the original trans_expected
    trans_records = blocksum_pairwise(
        clr, supports=chrom_supports, transforms=balanced_transform, chunksize=chunksize
    )

    # trans_records are inter-chromosomal only,
    # changing trans_records keys to reflect that:
    # region[0] for a region = (chrom, start, stop)
    trans_records = {
        (region1[0], region2[0]): val
        for (region1, region2), val in trans_records.items()
    }

    # turn trans_records into a DataFrame with
    # MultiIndex, that stores values of 'balanced.sum'
    # and 'n_valid' values for each pair of chromosomes:
    trans_df = pd.DataFrame.from_dict(trans_records, orient="index")
    trans_df.index.rename(["chrom1", "chrom2"], inplace=True)
    # an alternative way to get from records to DataFrame, as in CLI expected:
    # result = pd.DataFrame(
    #     [
    #         {"chrom1": s1[0], "chrom2": s2[0], **rec}
    #         for (s1, s2), rec in trans_records.items()
    #     ],
    #     columns=["chrom1", "chrom2", "n_valid", "count.sum", "balanced.sum"],
    # )

    # the actual expected is balanced.sum/n_valid:
    trans_df["balanced.avg"] = trans_df["balanced.sum"] / trans_df["n_valid"]
    return trans_df


###################


def make_diag_tables(clr, supports, weight_name="weight", bad_bins=None):
    """
    For every support region infer diagonals that intersect this region
    and calculate the size of these intersections in pixels, both "total" and
    "n_valid", where "n_valid" does not include "bad" bins into counting.

    "Bad" pixels are inferred from the balancing weight column `weight_name` or
    provided directly in the form of an array `bad_bins`.

    Setting `weight_name` and `bad_bins` to `None` yields 0 "bad" pixels per
    diagonal per support region.

    Parameters
    ----------
    clr : cooler.Cooler
        Input cooler
    supports : list
        a list of genomic support regions
    weight_name : str
        name of the weight vector in the "bins" table,
        if weight_name is None returns 0 for each block.
        Balancing weight are used to infer bad bins.
    bad_bins : array-like
        a list of bins to ignore per support region.
        Overwrites inference of bad bins from balacning
        weight [to be implemented].

    Returns
    -------
    diag_tables : dict
        dictionary with DataFrames of relevant diagonals for every support.
    """

    if bad_bins is not None:
        raise NotImplementedError(
            "providing external list \
            of bad bins is not implemented."
        )

    bins = clr.bins()[:]
    if weight_name is None:
        # ignore bad bins
        sizes = dict(bins.groupby("chrom").size())
        bad_bin_dict = {
            chrom: np.zeros(sizes[chrom], dtype=bool) for chrom in sizes.keys()
        }
    elif isinstance(weight_name, str):
        # using balacning weight to infer bad bins
        if weight_name not in clr.bins().columns:
            raise KeyError("Balancing weight {weight_name} not found!")
        groups = dict(iter(bins.groupby("chrom")[weight_name]))
        bad_bin_dict = {
            chrom: np.array(groups[chrom].isnull()) for chrom in groups.keys()
        }
    else:
        raise ValueError("`weight_name` can be `str` or `None`")

    where = np.flatnonzero
    diag_tables = {}
    for region in supports:
        # parse region if str
        if isinstance(region, str):
            region = bioframe.parse_region(region)
        # unpack region(s) into chroms,starts,ends
        if len(region) == 1:
            (chrom,) = region
            start1, end1 = 0, clr.chromsizes[chrom]
            start2, end2 = start1, end1
        elif len(region) == 2:
            chrom, start1, end1 = region[0]
            _, start2, end2 = region[1]
        elif len(region) == 3:
            chrom, start1, end1 = region
            start2, end2 = start1, end1
        elif len(region) == 5:
            chrom, start1, end1, start2, end2 = region
        else:
            raise ValueError("Regions must be sequences of length 1, 3 or 5")

        # translate regions into relative bin id-s:
        lo1, hi1 = clr.extent((chrom, start1, end1))
        lo2, hi2 = clr.extent((chrom, start2, end2))
        co = clr.offset(chrom)
        lo1 -= co
        lo2 -= co
        hi1 -= co
        hi2 -= co

        bad_mask = bad_bin_dict[chrom]
        diag_tables[region] = make_diag_table(bad_mask, [lo1, hi1], [lo2, hi2])

    return diag_tables


def _diagsum_symm(clr, fields, transforms, supports, span):
    lo, hi = span
    bins = clr.bins()[:]
    pixels = clr.pixels()[lo:hi]
    pixels = cooler.annotate(pixels, bins, replace=False)

    pixels["support1"] = assign_supports(pixels, supports, suffix="1")
    pixels["support2"] = assign_supports(pixels, supports, suffix="2")
    pixels = pixels[pixels["support1"] == pixels["support2"]].copy()

    pixels["diag"] = pixels["bin2_id"] - pixels["bin1_id"]
    for field, t in transforms.items():
        pixels[field] = t(pixels)

    pixelgroups = dict(iter(pixels.groupby("support1")))
    return {
        int(i): group.groupby("diag")[fields].sum() for i, group in pixelgroups.items()
    }


def _diagsum_asymm(clr, fields, transforms, contact_type, supports1, supports2, span):
    lo, hi = span
    bins = clr.bins()[:]
    pixels = clr.pixels()[lo:hi]
    pixels = cooler.annotate(pixels, bins, replace=False)

    if contact_type == "cis":
        pixels = pixels[pixels["chrom1"] == pixels["chrom2"]].copy()
    elif contact_type == "trans":
        pixels = pixels[pixels["chrom1"] != pixels["chrom2"]].copy()

    pixels["diag"] = pixels["bin2_id"] - pixels["bin1_id"]
    for field, t in transforms.items():
        pixels[field] = t(pixels)

    pixels["support1"] = assign_supports(pixels, supports1, suffix="1")
    pixels["support2"] = assign_supports(pixels, supports2, suffix="2")

    pixel_groups = dict(iter(pixels.groupby(["support1", "support2"])))
    return {
        (int(i), int(j)): group.groupby("diag")[fields].sum()
        for (i, j), group in pixel_groups.items()
    }


def _blocksum_asymm(clr, fields, transforms, supports1, supports2, span):
    lo, hi = span
    bins = clr.bins()[:]
    pixels = clr.pixels()[lo:hi]
    pixels = cooler.annotate(pixels, bins, replace=False)

    pixels = pixels[pixels["chrom1"] != pixels["chrom2"]].copy()
    for field, t in transforms.items():
        pixels[field] = t(pixels)

    pixels["support1"] = assign_supports(pixels, supports1, suffix="1")
    pixels["support2"] = assign_supports(pixels, supports2, suffix="2")
    pixels = pixels.dropna()

    pixel_groups = dict(iter(pixels.groupby(["support1", "support2"])))
    return {
        (int(i), int(j)): group[fields].sum() for (i, j), group in pixel_groups.items()
    }


def diagsum(
    clr,
    supports,
    transforms=None,
    weight_name="weight",
    bad_bins=None,
    chunksize=10000000,
    ignore_diags=2,
    map=map,
):
    """

    Intra-chromosomal diagonal summary statistics.

    Parameters
    ----------
    clr : cooler.Cooler
        Cooler object
    supports : sequence of genomic range tuples
        Support regions for intra-chromosomal diagonal summation
    transforms : dict of str -> callable, optional
        Transformations to apply to pixels. The result will be assigned to
        a temporary column with the name given by the key. Callables take
        one argument: the current chunk of the (annotated) pixel dataframe.
    weight_name : str
        name of the balancing weight vector used to count
        "bad"(masked) pixels per diagonal.
        Use `None` to avoid masking "bad" pixels.
    bad_bins : array-like
        a list of bins to ignore per support region.
        Overwrites inference of bad bins from balacning
        weight [to be implemented].
    chunksize : int, optional
        Size of pixel table chunks to process
    ignore_diags : int, optional
        Number of intial diagonals to exclude from statistics
    map : callable, optional
        Map functor implementation.

    Returns
    -------
    dict of support region -> dataframe of diagonal statistics

    """
    spans = partition(0, len(clr.pixels()), chunksize)
    fields = ["count"] + list(transforms.keys())
    dtables = make_diag_tables(
        clr, supports, weight_name=weight_name, bad_bins=bad_bins
    )

    for dt in dtables.values():
        for field in fields:
            agg_name = "{}.sum".format(field)
            dt[agg_name] = 0

    job = partial(_diagsum_symm, clr, fields, transforms, supports)
    results = map(job, spans)
    for result in results:
        for i, agg in result.items():
            support = supports[i]
            for field in fields:
                agg_name = "{}.sum".format(field)
                dtables[support][agg_name] = dtables[support][agg_name].add(
                    agg[field], fill_value=0
                )

    if ignore_diags:
        for dt in dtables.values():
            for field in fields:
                agg_name = "{}.sum".format(field)
                j = dt.columns.get_loc(agg_name)
                dt.iloc[:ignore_diags, j] = np.nan

    return dtables


def diagsum_asymm(
    clr,
    supports1,
    supports2,
    contact_type="cis",
    transforms=None,
    weight_name="weight",
    bad_bins=None,
    chunksize=10000000,
    ignore_diags=2,
    map=map,
):
    """

    Intra-chromosomal diagonal summary statistics.

    Parameters
    ----------
    clr : cooler.Cooler
        Cooler object
    supports : sequence of genomic range tuples
        Support regions for intra-chromosomal diagonal summation
    transforms : dict of str -> callable, optional
        Transformations to apply to pixels. The result will be assigned to
        a temporary column with the name given by the key. Callables take
        one argument: the current chunk of the (annotated) pixel dataframe.
    weight_name : str
        name of the balancing weight vector used to count
        "bad"(masked) pixels per diagonal.
        Use `None` to avoid masking "bad" pixels.
    bad_bins : array-like
        a list of bins to ignore per support region.
        Overwrites inference of bad bins from balacning
        weight [to be implemented].
    chunksize : int, optional
        Size of pixel table chunks to process
    ignore_diags : int, optional
        Number of intial diagonals to exclude from statistics
    map : callable, optional
        Map functor implementation.

    Returns
    -------
    dict of support region -> dataframe of diagonal statistics

    """
    spans = partition(0, len(clr.pixels()), chunksize)
    fields = ["count"] + list(transforms.keys())
    areas = list(zip(supports1, supports2))
    dtables = make_diag_tables(clr, areas, weight_name=weight_name, bad_bins=bad_bins)

    for dt in dtables.values():
        for field in fields:
            agg_name = "{}.sum".format(field)
            dt[agg_name] = 0

    job = partial(
        _diagsum_asymm, clr, fields, transforms, contact_type, supports1, supports2
    )
    results = map(job, spans)
    for result in results:
        for (i, j), agg in result.items():
            support1 = supports1[i]
            support2 = supports2[j]
            for field in fields:
                agg_name = "{}.sum".format(field)
                dtables[support1, support2][agg_name] = dtables[support1, support2][
                    agg_name
                ].add(agg[field], fill_value=0)

    if ignore_diags:
        for dt in dtables.values():
            for field in fields:
                agg_name = "{}.sum".format(field)
                j = dt.columns.get_loc(agg_name)
                dt.iloc[:ignore_diags, j] = np.nan

    return dtables


def blocksum_pairwise(
    clr,
    supports,
    transforms=None,
    weight_name="weight",
    bad_bins=None,
    chunksize=1000000,
    map=map,
):
    """
    Summary statistics on inter-chromosomal rectangular blocks.

    Parameters
    ----------
    clr : cooler.Cooler
        Cooler object
    supports : sequence of genomic range tuples
        Support regions for summation. Blocks for all pairs of support regions
        will be used.
    transforms : dict of str -> callable, optional
        Transformations to apply to pixels. The result will be assigned to
        a temporary column with the name given by the key. Callables take
        one argument: the current chunk of the (annotated) pixel dataframe.
    weight_name : str
        name of the balancing weight vector used to count
        "bad"(masked) pixels per block.
        Use `None` to avoid masking "bad" pixels.
    bad_bins : array-like
        a list of bins to ignore per support region.
        Overwrites inference of bad bins from balacning
        weight [to be implemented].
    chunksize : int, optional
        Size of pixel table chunks to process
    map : callable, optional
        Map functor implementation.

    Returns
    -------
    dict of support region -> (field name -> summary)

    """

    blocks = list(combinations(supports, 2))
    supports1, supports2 = list(zip(*blocks))
    spans = partition(0, len(clr.pixels()), chunksize)
    fields = ["count"] + list(transforms.keys())

    n_tot = count_all_pixels_per_block(clr, supports)
    n_bad = count_bad_pixels_per_block(
        clr, supports, weight_name=weight_name, bad_bins=bad_bins
    )
    records = {(c1, c2): defaultdict(int) for (c1, c2) in blocks}
    for c1, c2 in blocks:
        records[c1, c2]["n_valid"] = n_tot[c1, c2] - n_bad[c1, c2]

    job = partial(_blocksum_asymm, clr, fields, transforms, supports1, supports2)
    results = map(job, spans)
    for result in results:
        for (i, j), agg in result.items():
            for field in fields:
                agg_name = "{}.sum".format(field)
                s = agg[field].item()
                if not np.isnan(s):
                    records[supports1[i], supports2[j]][agg_name] += s

    return records


def logbin_expected(
    exp,
    bins_per_order_magnitude=10,
    bin_layout="fixed",
    der_smooth_function_by_reg=lambda x: numutils.robust_gauss_filter(x, 2),
    min_nvalid=200,
    min_count=50,
):
    """
    Logarithmically bins expected as produced by diagsum method
    See description below 

    Parameters
    ----------

    exp: dict 
        {region:expected_df} produced by diagsum 
        
    bins_per_order_magnitude : int (optional)
        How many bins per order of magnitude. Default of 10 has a ratio of neighboring bins of about 1.25
        
    bin_layout : "fixed", "longest_region", or array
        "fixed" means that bins are exactly the same for different datasets, 
        and only depend on bins_per_order_magnitude
        
        "longest_region" means that the last bin will end at size of the longest region. 
        GOOD:  the last bin will have as much data as possible.
        BAD: bin edges will end up different for different datasets, you can't divide them by each other 
        
        array: provide your own bin edges. Can be of any size, and end at any value: bins exceeding the size
        of the largest region will be simply ignored.         
    
    der_smooth_function_by_reg: callable
        A smoothing function to be applied to log(P(s)) and log(x) 
        before calculating P(s) slopes for by-region data
    
    der_smooth_function_combined: callable
        A smoothing function for calculating slopes on combined data
    
    min_nvalid: int
        For each region, throw out bins (log-spaced) that have less than min_nvalid valid pixels
        This will ensure that each entree in Pc_by_region has at least n_valid valid pixels
        Don't set it to zero, or it will introduce bugs. Setting it to 1 is OK, but not recommended. 
    
    min_count: int
        If counts are found in the data, then for each region, throw out bins (log-spaced) 
        that have more than min_counts of counts.sum (raw Hi-C counts).
        This will ensure that each entree in Pc_by_region has at least min_count raw Hi-C reads


    Returns 
    -------
    (Pc, slope, bins)
    
    * Pc: dataframe of contact probabilities and spread across regions
    * slope: slope of Pc(s) on a log-log plot and spread across regions
    * bins: an array of bin edges used for calculating P(s)
    
    
    Description
    -----------
        
    For main Pc and slope, the algorithm is the following

    1. concatenate all the expected for all regions into a large dataframe. 
    2. create logarithmically-spaced bins of diagonals (or use provided)
    3. pool together n_valid and balanced.sum for each region and for each bin
    4. calculate the average diagonal for each bucket, weighted by n_valid
    5. divide balanced.sum by n_valid after summing for each bucket (not before)
    6. calculate the slope in log space (for each region)
    
    
    X values are not midpoints of bins 
    ----------------------------------
    
    In step 4, we calculate the average diag index weighted by n_valid. This seems counter-intuitive, but
    it actually is justified. 
    
    Let's take the worst case scenario. Let there be a bin from 40MB to 44MB. Let there be a 
    region that is exactly 41 MB long. The midpoint of the bin is at 42MB. But the only part 
    of this region belonging to this bin is actually between 40MB and 41MB. Moreover, 
    the "average" read in this little triangle of the heatmap is actually not coming even from 40.5 MB
    because the triangle is getting narrower towards 41MB. The center of mass of a triangle is 1/3 of the way up, 
    or 40.33 MB. So an average read for this region in this bin is coming from 40.33. 
    
    
    Consider the previous bin, say, from 36MB to 40MB. The heatmap there is a trapezoid with a long side of 5MB, 
    the short side of 1MB, and height of 4MB. The center of mass of this trapezoid is at 36 + 14/9 = 37.55MB, 
    and not at 38MB. So the last bin center is definitely mis-assigned, and the second-to-last bin center is 
    off by some 25%. 
    
    In presence of missing bins, this all becomes more complex, but this kind of averaging should take care of everything. 
    It follows a general principle: when averaging the y values with some weights, one needs to average the x values with 
    the same weights. The y values here are being added together, so per-diag means are 
    effectively averaged with the weight of n_valid. 
    Therefore, the x values (diag) should be averaged with the same weights. 
        
    Other considerations
    --------------------

    steps #3 and #5 are important because the ratio of sums does not equal to the sum of ratios, and 
    the former is more correct (the latter is more susceptible to noise). 
    It is generally better to divide at the very end, rather than dividing things for each diagonal.    
    
    Here we divide at the end twice: first we divide balanced.sum by n_valid for each region, 
    then we effectively multiply it back up and divide it for each bin when combining 
    different regions (see weighted average in the next function). 
    
    Smoothing P(s) for the slope
    ----------------------------
    
    For calcuating the slope, we apply smoothing to the P(s) to ensure the slope is not too noisy.     
    There are several caveats here: the P(s) has to be smoothed in logspace, and both P and s have
    to be smoothed. It is discussed in detail here https://gist.github.com/mimakaev/4becf1310ba6ee07f6b91e511c531e73        
    
    Examples
    --------
    
    For example, see this gist: https://gist.github.com/mimakaev/e9117a7fcc318e7904702eba5b47d9e6
    """

    from cooltools.lib.numutils import logbins

    exp = (
        pd.concat(
            [i.reset_index() for i in exp.values()],
            keys=map(repr, exp.keys()),
            names=["region"],
        )
        .reset_index(level=0)
        .reset_index(drop=True)
    )
    exp = exp[~pd.isna(exp["balanced.sum"])]
    exp["x"] = exp.pop("diag")
    diagmax = exp["x"].max()

    if bin_layout == "fixed":
        bins = numutils.persistent_log_bins(
            10, bins_per_order_magnitude=bins_per_order_magnitude
        )
    elif bin_layout == "longest_region":
        bins = logbins(1, diagmax + 1, ratio=10 ** (1 / bins_per_order_magnitude))
    else:
        bins = bin_layout

    if bins[-1] < diagmax:
        raise ValueError("Bins end is less than the size of the largest region")

    exp["bin_id"] = np.searchsorted(bins, exp["x"], side="right") - 1
    exp = exp[exp["bin_id"] >= 0]

    # constructing expected grouped by region
    byReg = exp.copy()

    # this averages x with the weight equal to n_valid, and sums everything else
    byReg["x"] *= byReg["n_valid"]
    byRegExp = byReg.groupby(["region", "bin_id"]).sum()
    byRegExp["x"] /= byRegExp["n_valid"]

    byRegExp = byRegExp.reset_index()
    byRegExp = byRegExp[byRegExp["n_valid"] > min_nvalid]  # filtering by n_valid
    byRegExp["Pc"] = byRegExp["balanced.sum"] / byRegExp["n_valid"]
    byRegExp = byRegExp[byRegExp["Pc"] > 0]  # drop bins with 0 counts
    if min_count:
        if "count.sum" in byRegExp:
            byRegExp = byRegExp[byRegExp["count.sum"] > min_count]
        else:
            warnings.warn(RuntimeWarning("counts not found"))

    byRegExp["bin_start"] = bins[byRegExp["bin_id"].values]
    byRegExp["bin_end"] = bins[byRegExp["bin_id"].values + 1] - 1

    byRegDer = []
    for reg, subdf in byRegExp.groupby("region"):
        subdf = subdf.sort_values("bin_id")
        valid = np.minimum(subdf.n_valid.values[:-1], subdf.n_valid.values[1:])
        mids = np.sqrt(subdf.x.values[:-1] * subdf.x.values[1:])
        f = der_smooth_function_by_reg
        slope = np.diff(f(np.log(subdf.Pc.values))) / np.diff(f(np.log(subdf.x.values)))
        newdf = pd.DataFrame(
            {
                "x": mids,
                "slope": slope,
                "n_valid": valid,
                "bin_id": subdf.bin_id.values[:-1],
            }
        )

        newdf["region"] = reg
        byRegDer.append(newdf)
    byRegDer = pd.concat(byRegDer).reset_index(drop=True)
    return byRegExp, byRegDer, bins[: byRegExp.bin_id.max() + 2]


def combine_binned_expected(
    binned_exp,
    binned_exp_slope=None,
    der_smooth_function_combined=lambda x: numutils.robust_gauss_filter(x, 1.3),
    spread_funcs="logstd",
    spread_funcs_slope="std",
    minmax_drop_bins=2,
    concat_original=False,
):
    """
    Combines by-region log-binned expected and slopes into 
    
    Parameters
    ----------
    binned_exp: dataframe
        binned expected as outputed by logbin_expected
        
    binned_exp_slope : dataframe or None
        If provided, estimates spread of slopes. 
        Is necessary if concat_original is True
        
    spread_funcs: "minmax", "std", "logstd" or a function (see below)
        A way to estimate the spread of the P(s) curves between regions.
        * "minmax" - use the minimum/maximum of by-region P(s)
        * "std" - use weighted standard deviation of P(s) curves (may produce negative results)
        * "logstd" (recommended) weighted standard deviation in logspace (as seen on the plot) 
        
    spread_funcs_slope: "minmax", "std" or a funciton
        Similar to spread_func, but for slopes rather than P(s)
        
    concat_original: bool (default = False)
        Append original dataframe, and put combined under region "combined"
                
    Calculating errorbars/spread
    ----------------------------    
    
    1. Take all by-region P(s) 
    2. For "minmax", remove the last var_drop_last_bins bins for each region 
       (by default two. They are most noisy and would inflate the 
       spread for the last points). Min/max are most susceptible to this. 
    3. Groupby P(s) by region 
    4. Apply spread_funcs to the pd.GroupBy object
       Options are:  minimum and maximum ("minmax"), weighted standard deviation ("std"), 
       weighted standard deviation in logspace ("logstd", default)  or two custom functions
       We do not remove the last bins for "std" / "logstd" because we are doing weighted 
       standard deviation. Therefore, noisy "ends" of regions would contribute very little to this. 
    5. Append them to the P(s) for the same bin.
    
    NOTE as a result, by for minmax, we do not estimate spread for the last two bins
    This is because there are often very few chromosomal arms there, and different arm
    measurements are noisy. For other methods, we do estimate the spread there, and noisy 
    last bins are taken care of by the weighted standard deviation. However, the spread 
    in the last bins may be noisy, and may become a 0 if only one region is contributing to the last pixel. 


        

    """
    scal = numutils.weighted_groupby_mean(
        binned_exp.select_dtypes(np.number), "bin_id", "n_valid", mode="mean"
    )

    if spread_funcs == "minmax":
        byRegVar = binned_exp.copy()
        byRegVar = byRegVar.loc[
            byRegVar.index.difference(
                byRegVar.groupby("region")["n_valid"].tail(minmax_drop_bins).index
            )
        ]
        low_err = byRegVar.groupby("bin_id")["Pc"].min()
        high_err = byRegVar.groupby("bin_id")["Pc"].max()
    elif spread_funcs == "std":
        var = numutils.weighted_groupby_mean(
            binned_exp[["Pc", "bin_id", "n_valid"]], "bin_id", "n_valid", mode="std"
        )["Pc"]
        low_err = scal["Pc"] - var
        high_err = scal["Pc"] + var
    elif spread_funcs == "logstd":
        var = numutils.weighted_groupby_mean(
            binned_exp[["Pc", "bin_id", "n_valid"]], "bin_id", "n_valid", mode="logstd"
        )["Pc"]
        low_err = scal["Pc"] / var
        high_err = scal["Pc"] * var

    else:
        low_err, high_err = spread_func(binned_exp, scal)

    scal["low_err"] = low_err
    scal["high_err"] = high_err

    f = der_smooth_function_combined

    slope = np.diff(f(np.log(scal.Pc.values))) / np.diff(f(np.log(scal.x.values)))
    valid = np.minimum(scal.n_valid.values[:-1], scal.n_valid.values[1:])
    mids = np.sqrt(scal.x.values[:-1] * scal.x.values[1:])
    slope_df = pd.DataFrame(
        {"x": mids, "slope": slope, "n_valid": valid, "bin_id": scal.index.values[:-1]}
    )
    slope_df = slope_df.set_index("bin_id")

    if binned_exp_slope is not None:
        if spread_funcs_slope == "minmax":
            byRegDer = binned_exp_slope.copy()
            byRegDer = byRegDer.loc[
                byRegDer.index.difference(
                    byRegDer.groupby("region")["n_valid"].tail(minmax_drop_bins).index
                )
            ]
            low_err = byRegDer.groupby("bin_id")["slope"].min()
            high_err = byRegDer.groupby("bin_id")["slope"].max()
        elif spread_funcs_slope == "std":
            var = numutils.weighted_groupby_mean(
                binned_exp_slope[["slope", "bin_id", "n_valid"]],
                "bin_id",
                "n_valid",
                mode="std",
            )["slope"]
            low_err = slope_df["slope"] - var
            high_err = slope_df["slope"] + var

        else:
            low_err, high_err = spread_funcs_slope(binned_exp_slope, scal)
        slope_df["low_err"] = low_err
        slope_df["high_err"] = high_err

    slope_df = slope_df.reset_index()
    scal = scal.reset_index()

    if concat_original:
        scal["region"] = "combined"
        slope_df["region"] = "combined"
        scal = pd.concat([scal, binned_exp], sort=False).reset_index(drop=True)
        slope_df = pd.concat([slope_df, binned_exp_slope], sort=False).reset_index(
            drop=True
        )

    return scal, slope_df<|MERGE_RESOLUTION|>--- conflicted
+++ resolved
@@ -279,12 +279,6 @@
     elif isinstance(weight_name, str):
         if weight_name not in clr.bins().columns:
             raise KeyError("Balancing weight {weight_name} not found!")
-<<<<<<< HEAD
-        # bad bins are ones with
-        # the weight vector being NaN:
-        x = [
-            np.sum(clr.bins()[weight_name].fetch(region).isnull().astype(int).values)
-=======
         # bad bins are ones with the weight vector being NaN
         n_bad = [
             np.sum(
@@ -295,7 +289,6 @@
                 .astype(int)
                 .values
             )
->>>>>>> 87cb0914
             for region in supports
         ]
     else:

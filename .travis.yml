sudo: false
language: python
python:
  # We don't actually use the Travis Python, but this keeps it organized.
  - "3.7"
  - "3.8"
before_install:
  # http://conda.pydata.org/docs/travis.html
  #- sudo apt-get update  # drop sudo to get a faster booting container environment
  - wget https://repo.continuum.io/miniconda/Miniconda3-latest-Linux-x86_64.sh -O miniconda.sh
  - bash miniconda.sh -b -p $HOME/miniconda
  - export PATH="$HOME/miniconda/bin:$PATH"
  - hash -r
  - conda config --set always_yes yes --set changeps1 no
  - conda update -q conda
  # Useful for debugging any issues with conda
  - conda info -a
install:
  # Create test environment and install deps, prefer defaults, use bioconda when needed
  - conda create -n testenv python=$TRAVIS_PYTHON_VERSION numpy cython h5py
  - source activate testenv
  - pip install -r requirements-dev.txt
<<<<<<< HEAD
  # temporary bioframe reinstall, until relevant changes merged are released
  - pip install --no-deps --force-reinstall git+https://github.com/mirnylab/bioframe.git@develop#egg=bioframe
=======
>>>>>>> 95e744f4
  - python setup.py install build_ext --inplace
script:
  - pytest<|MERGE_RESOLUTION|>--- conflicted
+++ resolved
@@ -20,11 +20,8 @@
   - conda create -n testenv python=$TRAVIS_PYTHON_VERSION numpy cython h5py
   - source activate testenv
   - pip install -r requirements-dev.txt
-<<<<<<< HEAD
   # temporary bioframe reinstall, until relevant changes merged are released
   - pip install --no-deps --force-reinstall git+https://github.com/mirnylab/bioframe.git@develop#egg=bioframe
-=======
->>>>>>> 95e744f4
-  - python setup.py install build_ext --inplace
+  #- python setup.py install build_ext --inplace
 script:
   - pytest